import { useState } from 'react';
import Layout from './components/Layout';
import Login from './pages/Login/Login';
import type { UserRole } from './types';
import { NAV_ITEMS } from './utils/constants';
import './App.css';

// Import new HR system pages
<<<<<<< HEAD
import EmployeesPage from './pages/EmployeesPage';
import AttendancePage from './pages/AttendancePage';
import EmployeeForm from './components/EmployeeForm';
import DashboardPage from './pages/DashboardPage';
import LeadsPage from './pages/LeadsPage';

// Import existing pages (to be replaced with new HR system pages)
import DealsPage from './pages/DealsPage';
import ReportsPage from './pages/ReportsPage';
import SettingsPage from './pages/SettingsPage';

type Page = 'dashboard' | 'employees' | 'attendance' | 'payroll' | 'sales' | 'leads' | 'financial' | 'chargebacks' | 'settings';
=======
import EmployeesPage from './pages/Employees/EmployeesPage';
import AttendancePage from './pages/Attendance/AttendancePage';
import DashboardPage from './pages/Dashboard/DashboardPage';
import DealsPage from './pages/Deals/DealsPage';
import ReportsPage from './pages/Sales/ReportsPage';
import SettingsPage from './pages/Settings/SettingsPage';

type Page = 'dashboard' | 'employees' | 'attendance' | 'deals' | 'sales' | 'settings';
>>>>>>> 6e9f59a0

function App() {
  const [currentPage, setCurrentPage] = useState<Page>('dashboard');
  const [userRole, setUserRole] = useState<UserRole>('admin');
  const [isLoggedIn, setIsLoggedIn] = useState<boolean>(false);

  const handleLogin = (role: string) => {
    setUserRole(role as UserRole);
    setIsLoggedIn(true);
    setCurrentPage('dashboard');
  };

  const handleLogout = () => {
    setIsLoggedIn(false);
    setUserRole('admin');
    setCurrentPage('dashboard');
  };

  const handleCardClick = (cardType: string) => {
    console.log(`Clicked on ${cardType} card`);
  };

  const handleNavigation = (page: string) => {
    const validPages = NAV_ITEMS.map(item => item.id);
    if (validPages.includes(page)) {
      setCurrentPage(page as Page);
    }
  };

<<<<<<< HEAD
  // Dashboard Page Content (temporary - will be replaced with DashboardPage component)
  const DashboardContent = () => (
    <div className="dashboard-container">
      <div className="page-header">
        <h1>Dashboard</h1>
        <p>Welcome to the HR & Admin Management System</p>
      </div>

      <div className="stats-grid">
        <DashboardCard
          title="Total Employees"
          subtitle="Active staff members"
          value="156"
          change="+12%"
          changeType="positive"
          icon="👥"
          onClick={() => handleCardClick('employees')}
        />
        <DashboardCard
          title="Active Today"
          subtitle="Present today"
          value="142"
          change="+5%"
          changeType="positive"
          icon="✅"
          onClick={() => handleCardClick('attendance')}
        />
        <DashboardCard
          title="Total Sales"
          subtitle="This month"
          value="$45,230"
          change="+18%"
          changeType="positive"
          icon="💰"
          onClick={() => handleCardClick('sales')}
        />
        <DashboardCard
          title="Pending Approvals"
          subtitle="Requires action"
          value="8"
          change="-3"
          changeType="negative"
          icon="⏳"
          onClick={() => handleCardClick('approvals')}
        />
      </div>

      <div className="dashboard-sections">
        <div className="section">
          <h2>Quick Actions</h2>
          <div className="quick-actions">
            <button className="action-btn" onClick={() => handleNavigation('employees')}>
              <span>👤</span>
              <span>Add Employee</span>
            </button>
            <button className="action-btn" onClick={() => handleNavigation('attendance')}>
              <span>📅</span>
              <span>Mark Attendance</span>
            </button>
            <button className="action-btn" onClick={() => handleNavigation('payroll')}>
              <span>💰</span>
              <span>Process Payroll</span>
            </button>
            <button className="action-btn" onClick={() => handleNavigation('chargebacks')}>
              <span>🔄</span>
              <span>Review Chargebacks</span>
            </button>
          </div>
        </div>

        <div className="section">
          <h2>Recent Activity</h2>
          <div className="activity-list">
            <div className="activity-item">
              <div className="activity-icon">👤</div>
              <div className="activity-content">
                <p>New employee John Smith added</p>
                <small>2 hours ago</small>
              </div>
            </div>
            <div className="activity-item">
              <div className="activity-icon">💰</div>
              <div className="activity-content">
                <p>Payroll processed for March 2024</p>
                <small>1 day ago</small>
              </div>
            </div>
            <div className="activity-item">
              <div className="activity-icon">📈</div>
              <div className="activity-content">
                <p>Sales target exceeded by 15%</p>
                <small>2 days ago</small>
              </div>
            </div>
          </div>
        </div>
      </div>
    </div>
  );
=======
  // (Removed old inline DashboardContent)
>>>>>>> 6e9f59a0

  // Render the appropriate page
  const renderPage = () => {
    switch (currentPage) {
      case 'employees':
        return <EmployeesPage />;
      case 'attendance':
        return <AttendancePage />;
      case 'deals':
        return <DealsPage />;
      case 'sales':
        return <ReportsPage />; // Temporary - replace with SalesPage
<<<<<<< HEAD
      case 'leads':
        return <LeadsPage />;
      case 'financial':
        return <ReportsPage />; // Temporary - replace with FinancialPage
      case 'chargebacks':
        return <ReportsPage />; // Temporary - replace with ChargebacksPage
=======
>>>>>>> 6e9f59a0
      case 'settings':
        return <SettingsPage />;
      case 'dashboard':
      default:
        return <DashboardPage />;
    }
  };

  const getPageTitle = () => {
    const navItem = NAV_ITEMS.find(item => item.id === currentPage);
    return navItem ? navItem.label : 'Dashboard';
  };

  // Show login page if not logged in
  if (!isLoggedIn) {
    return <Login onLogin={handleLogin} />;
  }

  // Show main application if logged in
  return (
    <Layout
      title={getPageTitle()}
      onNavigate={handleNavigation}
      activePage={currentPage}
      userRole={userRole}
      onLogout={handleLogout}
    >
      {renderPage()}
    </Layout>
  );
}

export default App;<|MERGE_RESOLUTION|>--- conflicted
+++ resolved
@@ -6,29 +6,17 @@
 import './App.css';
 
 // Import new HR system pages
-<<<<<<< HEAD
-import EmployeesPage from './pages/EmployeesPage';
-import AttendancePage from './pages/AttendancePage';
-import EmployeeForm from './components/EmployeeForm';
-import DashboardPage from './pages/DashboardPage';
-import LeadsPage from './pages/LeadsPage';
-
-// Import existing pages (to be replaced with new HR system pages)
-import DealsPage from './pages/DealsPage';
-import ReportsPage from './pages/ReportsPage';
-import SettingsPage from './pages/SettingsPage';
-
-type Page = 'dashboard' | 'employees' | 'attendance' | 'payroll' | 'sales' | 'leads' | 'financial' | 'chargebacks' | 'settings';
-=======
 import EmployeesPage from './pages/Employees/EmployeesPage';
 import AttendancePage from './pages/Attendance/AttendancePage';
 import DashboardPage from './pages/Dashboard/DashboardPage';
+import LeadsPage from './pages/Leads/LeadsPage';
+
+// Import existing pages (to be replaced with new HR system pages)
 import DealsPage from './pages/Deals/DealsPage';
 import ReportsPage from './pages/Sales/ReportsPage';
 import SettingsPage from './pages/Settings/SettingsPage';
 
-type Page = 'dashboard' | 'employees' | 'attendance' | 'deals' | 'sales' | 'settings';
->>>>>>> 6e9f59a0
+type Page = 'dashboard' | 'employees' | 'attendance' | 'payroll' | 'deals' | 'leads' | 'sales' | 'financial' | 'chargebacks' | 'settings';
 
 function App() {
   const [currentPage, setCurrentPage] = useState<Page>('dashboard');
@@ -58,109 +46,7 @@
     }
   };
 
-<<<<<<< HEAD
   // Dashboard Page Content (temporary - will be replaced with DashboardPage component)
-  const DashboardContent = () => (
-    <div className="dashboard-container">
-      <div className="page-header">
-        <h1>Dashboard</h1>
-        <p>Welcome to the HR & Admin Management System</p>
-      </div>
-
-      <div className="stats-grid">
-        <DashboardCard
-          title="Total Employees"
-          subtitle="Active staff members"
-          value="156"
-          change="+12%"
-          changeType="positive"
-          icon="👥"
-          onClick={() => handleCardClick('employees')}
-        />
-        <DashboardCard
-          title="Active Today"
-          subtitle="Present today"
-          value="142"
-          change="+5%"
-          changeType="positive"
-          icon="✅"
-          onClick={() => handleCardClick('attendance')}
-        />
-        <DashboardCard
-          title="Total Sales"
-          subtitle="This month"
-          value="$45,230"
-          change="+18%"
-          changeType="positive"
-          icon="💰"
-          onClick={() => handleCardClick('sales')}
-        />
-        <DashboardCard
-          title="Pending Approvals"
-          subtitle="Requires action"
-          value="8"
-          change="-3"
-          changeType="negative"
-          icon="⏳"
-          onClick={() => handleCardClick('approvals')}
-        />
-      </div>
-
-      <div className="dashboard-sections">
-        <div className="section">
-          <h2>Quick Actions</h2>
-          <div className="quick-actions">
-            <button className="action-btn" onClick={() => handleNavigation('employees')}>
-              <span>👤</span>
-              <span>Add Employee</span>
-            </button>
-            <button className="action-btn" onClick={() => handleNavigation('attendance')}>
-              <span>📅</span>
-              <span>Mark Attendance</span>
-            </button>
-            <button className="action-btn" onClick={() => handleNavigation('payroll')}>
-              <span>💰</span>
-              <span>Process Payroll</span>
-            </button>
-            <button className="action-btn" onClick={() => handleNavigation('chargebacks')}>
-              <span>🔄</span>
-              <span>Review Chargebacks</span>
-            </button>
-          </div>
-        </div>
-
-        <div className="section">
-          <h2>Recent Activity</h2>
-          <div className="activity-list">
-            <div className="activity-item">
-              <div className="activity-icon">👤</div>
-              <div className="activity-content">
-                <p>New employee John Smith added</p>
-                <small>2 hours ago</small>
-              </div>
-            </div>
-            <div className="activity-item">
-              <div className="activity-icon">💰</div>
-              <div className="activity-content">
-                <p>Payroll processed for March 2024</p>
-                <small>1 day ago</small>
-              </div>
-            </div>
-            <div className="activity-item">
-              <div className="activity-icon">📈</div>
-              <div className="activity-content">
-                <p>Sales target exceeded by 15%</p>
-                <small>2 days ago</small>
-              </div>
-            </div>
-          </div>
-        </div>
-      </div>
-    </div>
-  );
-=======
-  // (Removed old inline DashboardContent)
->>>>>>> 6e9f59a0
 
   // Render the appropriate page
   const renderPage = () => {
@@ -169,19 +55,16 @@
         return <EmployeesPage />;
       case 'attendance':
         return <AttendancePage />;
+      case 'leads':
+        return <LeadsPage />;
       case 'deals':
         return <DealsPage />;
       case 'sales':
         return <ReportsPage />; // Temporary - replace with SalesPage
-<<<<<<< HEAD
-      case 'leads':
-        return <LeadsPage />;
-      case 'financial':
-        return <ReportsPage />; // Temporary - replace with FinancialPage
-      case 'chargebacks':
-        return <ReportsPage />; // Temporary - replace with ChargebacksPage
-=======
->>>>>>> 6e9f59a0
+      // case 'financial':
+      //   return <ReportsPage />; // Temporary - replace with FinancialPage
+      // case 'chargebacks':
+      //   return <ReportsPage />; // Temporary - replace with ChargebacksPage
       case 'settings':
         return <SettingsPage />;
       case 'dashboard':
