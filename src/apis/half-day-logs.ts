--- conflicted
+++ resolved
@@ -147,11 +147,7 @@
     if (query.end_date) params.append('end_date', query.end_date);
     
     const queryString = params.toString();
-<<<<<<< HEAD
-    const url = `${getApiBaseUrl()}/hr/logs/half-day-logs${queryString ? `?${queryString}` : ''}`;
-=======
     const url = `${getApiBaseUrl()}/all-logs/half-day-logs${queryString ? `?${queryString}` : ''}`;
->>>>>>> b92f1901
     
     const response = await apiGetJson<HalfDayLog[]>(url);
     console.log('Half day logs API response:', response);
@@ -168,11 +164,7 @@
 
 export const getHalfDayLogsByEmployeeApi = async (empId: number): Promise<HalfDayLog[]> => {
   try {
-<<<<<<< HEAD
-    const url = `${getApiBaseUrl()}/hr/logs/half-day-logs/employee/${empId}`;
-=======
     const url = `${getApiBaseUrl()}/all-logs/half-day-logs/employee/${empId}`;
->>>>>>> b92f1901
     const response = await apiGetJson<HalfDayLog[]>(url);
     console.log('Half day logs by employee API response:', response);
     
@@ -198,11 +190,7 @@
     if (query.include_breakdown) params.append('include_breakdown', 'true');
     
     const queryString = params.toString();
-<<<<<<< HEAD
-    const url = `${getApiBaseUrl()}/hr/logs/half-day-logs/stats${queryString ? `?${queryString}` : ''}`;
-=======
     const url = `${getApiBaseUrl()}/all-logs/half-day-logs/stats${queryString ? `?${queryString}` : ''}`;
->>>>>>> b92f1901
     
     const response = await apiGetJson<HalfDayLogsStatsResponseDto>(url);
     console.log('Half day logs statistics API response:', response);
