import React, { useState } from 'react';
import { MetricGrid } from '../../../components/common/Dashboard/MetricGrid';
<<<<<<< HEAD
import { ActivityFeed } from '../../../components/common/Dashboard/ActivityFeed';
import { MergedQuickAccess, FinancialPerformanceSummary, FinancialPipeline, PaymentTracker, ComprehensiveFinancialChart, TransactionVolumeChart } from '../../../components/common/Dashboard';
=======
import { QuickActionCard } from '../../../components/common/Dashboard/QuickActionCard';
import { ActivityFeed } from '../../../components/common/Dashboard/ActivityFeed';
import { DepartmentQuickAccess } from '../../../components/common/Dashboard';
>>>>>>> 9b76acfa
import { DepartmentFilter } from '../../../components/common/DepartmentFilter';
import { useAuth } from '../../../context/AuthContext';
import { useMetricGrid } from '../../../hooks/queries/useMetricGrid';
<<<<<<< HEAD
import type {
=======
import { useActivityFeed } from '../../../hooks/queries/useActivityFeed';
import {
  Chart as ChartJS,
  CategoryScale,
  LinearScale,
  LineElement,
  PointElement,
  Title,
  Tooltip,
  Legend,
} from 'chart.js';
import { Line } from 'react-chartjs-2';
import type { 
>>>>>>> 9b76acfa
  ActivityItem,
  QuickActionItem
} from '../../../types/dashboard';

const AccountantDashboard: React.FC = () => {
  const { user } = useAuth();
  const [selectedUnit, setSelectedUnit] = useState<string | null>(null);

  // Determine user role and access level
  const getUserRoleLevel = () => {
    if (!user) return 'employee';
    
    // Check if user is Finance/Accountant department manager (full access)
    if (user.role === 'accountant' && user.department === 'Finance') {
      return 'department_manager';
    }
    
    // Check if user is unit head (unit-specific access)
    if (user.role === 'dep_manager') {
      return 'unit_head';
    }
    
    // Check if user is team lead
    if (user.role === 'team_lead') {
      return 'team_lead';
    }
    
    // Default to employee level
    return 'employee';
  };

  const roleLevel = getUserRoleLevel();
  const units = ['Accounts Payable', 'Accounts Receivable', 'Tax Department', 'Financial Reporting'];

  // Fetch metric grid data from API
  const { data: metricGridData } = useMetricGrid();
  
  // Fetch activity feed data from API
  const { data: activityFeedData } = useActivityFeed({ limit: 20 });

  // Department Manager (Full Access) Data
  const departmentManagerData = {
    financialOverview: [
    {
      title: 'Total Revenue',
        value: '$2.8M',
        change: '+12.5% from last month',
        changeType: 'positive' as const,
      icon: '💰',
      subtitle: 'This month'
    },
    {
      title: 'Net Profit',
        value: '$456K',
        change: '+8.2% from last month',
        changeType: 'positive' as const,
      icon: '📈',
      subtitle: 'Q4 2024'
    },
    {
      title: 'Operating Expenses',
        value: '$1.2M',
        change: '-2.1% from last month',
        changeType: 'positive' as const,
      icon: '💸',
      subtitle: 'This month'
      }
    ],
    teamPerformance: [
      {
        title: 'Active Departments',
        value: '4',
        change: 'All operational',
        changeType: 'positive' as const,
        icon: '🏢',
        subtitle: 'Finance departments'
      },
      {
        title: 'Top Performing Dept',
        value: 'Accounts Receivable',
        change: '98% collection rate',
        changeType: 'positive' as const,
        icon: '🏆',
        subtitle: 'This month'
    },
    {
      title: 'Cash Flow',
        value: '$789K',
        change: '+15.3% from last month',
        changeType: 'positive' as const,
      icon: '💳',
      subtitle: 'Available'
      }
    ],
    financialStatus: [
      {
        title: 'Outstanding Invoices',
        value: '$23K',
        change: '-12% from last week',
        changeType: 'positive' as const,
        icon: '📄',
        subtitle: 'Pending payments'
      },
      {
        title: 'Processed Payments',
        value: '156',
        change: '+18 this week',
        changeType: 'positive' as const,
        icon: '✅',
        subtitle: 'This week'
      },
      {
        title: 'Tax Filings',
        value: '3',
        change: 'All current',
        changeType: 'positive' as const,
        icon: '📋',
        subtitle: 'Up to date'
      }
    ]
  };

  // Unit Head Access Data (Unit-Specific)
  const unitHeadData = {
    unitPerformance: [
      {
        title: 'Monthly Income',
        value: '$450K',
        change: '+8% from last month',
        changeType: 'positive' as const,
        icon: '💰',
        subtitle: 'This month'
      },
      {
        title: 'Total Expenses',
        value: '$180K',
        change: '-3% from last month',
        changeType: 'positive' as const,
        icon: '💸',
        subtitle: 'This month'
      },
      {
        title: 'Net Profit',
        value: '$270K',
        change: '+12% from last month',
        changeType: 'positive' as const,
        icon: '📈',
        subtitle: 'Net profit'
      },
      {
        title: 'Outstanding',
        value: '$25K',
        change: '12 pending payments',
        changeType: 'neutral' as const,
        icon: '⏳',
        subtitle: 'Awaiting payment'
      }
    ],
    teamStatus: [
      {
        title: 'Teams in Unit',
        value: '2',
        change: 'All active',
        changeType: 'positive' as const,
        icon: '👥',
        subtitle: 'Active teams'
      },
      {
        title: 'Top Performer',
        value: 'Sarah Johnson',
        change: '25 transactions processed',
        changeType: 'positive' as const,
        icon: '🏆',
        subtitle: 'This month'
      },
      {
        title: 'Pending Approvals',
        value: '7',
        change: '3 expense reports due',
        changeType: 'neutral' as const,
        icon: '📋',
        subtitle: 'Awaiting completion'
      }
    ]
  };

  // Team Lead Access Data (Team-Specific)
  const teamLeadData = {
    teamPerformance: [
      {
        title: 'Team Transactions',
        value: '89',
        change: '+12 this week',
        changeType: 'positive' as const,
        icon: '💳',
        subtitle: 'Processed this week'
      },
      {
        title: 'Team Accuracy',
        value: '99.2%',
        change: '+0.3% from last month',
        changeType: 'positive' as const,
        icon: '✅',
        subtitle: 'Transaction accuracy'
      },
      {
        title: 'Team Target Progress',
        value: '92%',
        change: 'On track',
        changeType: 'positive' as const,
        icon: '🎯',
        subtitle: 'Monthly target'
      }
    ],
    teamStatus: [
      {
        title: 'Active Members',
        value: '5',
        change: 'All present',
        changeType: 'positive' as const,
        icon: '👥',
        subtitle: 'Team members'
      },
      {
        title: 'Today\'s Tasks',
        value: '15',
        change: '10 completed',
        changeType: 'positive' as const,
        icon: '📋',
        subtitle: 'Pending tasks'
      },
      {
        title: 'Pending Approvals',
        value: '4',
        change: '2 invoices waiting',
        changeType: 'neutral' as const,
        icon: '⏳',
        subtitle: 'Awaiting approval'
      }
    ]
  };

  // Senior/Junior Access Data (Personal)
  const employeeData = {
    personalPerformance: [
      {
        title: 'Assigned Transactions',
        value: '23',
        change: '+5 this week',
        changeType: 'positive' as const,
        icon: '💳',
        subtitle: 'My transactions'
      },
      {
        title: 'Processing Accuracy',
        value: '98.5%',
        change: '+1.2% this month',
        changeType: 'positive' as const,
        icon: '✅',
        subtitle: 'Personal accuracy'
      },
      {
        title: 'Invoices Processed',
        value: '45',
        change: '+8 this month',
        changeType: 'positive' as const,
        icon: '📄',
        subtitle: 'This month'
      }
    ],
    todaysTasks: [
      {
        title: 'Invoice Reviews',
        value: '5',
        change: '2 completed',
        changeType: 'neutral' as const,
        icon: '📄',
        subtitle: 'Due today'
      },
      {
        title: 'New Transactions',
        value: '3',
        change: 'Fresh transactions',
        changeType: 'positive' as const,
        icon: '🆕',
        subtitle: 'Assigned today'
      },
      {
        title: 'Client Calls',
        value: '2',
        change: '1 completed',
        changeType: 'neutral' as const,
        icon: '📞',
        subtitle: 'Scheduled'
      }
    ]
  };

  // Get data based on role level
  const getDataForRole = () => {
    // Use API data for overviewStats, fallback to local data if API is loading or fails
    const overviewStats = metricGridData && metricGridData.length > 0 
      ? metricGridData 
      : (roleLevel === 'department_manager' ? departmentManagerData.financialOverview :
         roleLevel === 'unit_head' ? unitHeadData.unitPerformance :
         roleLevel === 'team_lead' ? teamLeadData.teamPerformance :
         employeeData.personalPerformance);

    // Use API data for activities, fallback to local data if API is loading or fails
    const activities = activityFeedData && activityFeedData.length > 0
      ? activityFeedData
      : (roleLevel === 'department_manager' ? getDepartmentManagerActivities() :
         roleLevel === 'unit_head' ? getUnitHeadActivities() :
         roleLevel === 'team_lead' ? getTeamLeadActivities() :
         getEmployeeActivities());

    switch (roleLevel) {
      case 'department_manager':
        return {
          overviewStats,
          quickActions: getDepartmentManagerActions(),
          activities,
          showUnitFilter: true
        };
      case 'unit_head':
        return {
          overviewStats,
          quickActions: getUnitHeadActions(),
          activities,
          showUnitFilter: false
        };
      case 'team_lead':
        return {
          overviewStats,
          quickActions: getTeamLeadActions(),
          activities,
          showUnitFilter: false
        };
      default:
        return {
          overviewStats,
          quickActions: getEmployeeActions(),
          activities,
          showUnitFilter: false
        };
    }
  };

  // Quick Actions based on role
  const getDepartmentManagerActions = (): QuickActionItem[] => [
    {
      title: 'Financial Management',
      description: 'Revenue Tracking, Expense Management, Budget Planning',
      icon: '💰',
      href: '/finance',
      color: 'bg-blue-100 text-blue-600'
    },
    {
      title: 'Invoice Management',
      description: 'Invoice Processing, Payment Tracking, Collections',
      icon: '📄',
      href: '/finance',
      color: 'bg-green-100 text-green-600'
    },
    {
      title: 'Tax Management',
      description: 'Tax Filing, Tax Planning, Compliance',
      icon: '📋',
      href: '/finance',
      color: 'bg-purple-100 text-purple-600'
    },
    {
      title: 'Financial Reporting',
      description: 'Financial Reports, Analytics, Forecasting',
      icon: '📊',
      href: '/reports',
      color: 'bg-orange-100 text-orange-600'
    }
  ];

  const getUnitHeadActions = (): QuickActionItem[] => [
    {
      title: 'Financial Management',
      description: 'Unit Financial Dashboard, Financial Analytics',
      icon: '💰',
      href: '/finance',
      color: 'bg-blue-100 text-blue-600'
    },
    {
      title: 'Transaction Processing',
      description: 'Unit Transaction Dashboard, Processing Reports',
      icon: '💳',
      href: '/finance',
      color: 'bg-purple-100 text-purple-600'
    },
    {
      title: 'Team Management',
      description: 'Teams Management',
      icon: '👥',
      href: '/finance',
      color: 'bg-orange-100 text-orange-600'
    }
  ];

  const getTeamLeadActions = (): QuickActionItem[] => [
    {
      title: 'Transaction Management',
      description: 'Team Transaction Dashboard, Assign Transactions',
      icon: '💳',
      href: '/finance',
      color: 'bg-blue-100 text-blue-600'
    },
    {
      title: 'Invoice Processing',
      description: 'Invoice Pipeline, Payment Processing',
      icon: '📄',
      href: '/finance',
      color: 'bg-purple-100 text-purple-600'
    }
  ];

  const getEmployeeActions = (): QuickActionItem[] => [
    {
      title: 'My Transactions',
      description: 'View and process assigned transactions',
      icon: '💳',
      href: '/finance',
      color: 'bg-blue-100 text-blue-600'
    },
    {
      title: 'Invoice Processing',
      description: 'Process and review invoices',
      icon: '📄',
      href: '/finance',
      color: 'bg-green-100 text-green-600'
    },
    {
      title: 'Payment Tracking',
      description: 'Track payments and collections',
      icon: '💰',
      href: '/finance',
      color: 'bg-purple-100 text-purple-600'
    },
    {
      title: 'Financial Reports',
      description: 'Generate and view financial reports',
      icon: '📊',
      href: '/reports',
      color: 'bg-orange-100 text-orange-600'
    }
  ];

  // Activities based on role
  const getDepartmentManagerActivities = (): ActivityItem[] => [
    {
      id: '1',
      title: 'Invoice #INV-2024-001 processed',
      description: 'Payment of $15,000 received from ABC Corp',
      time: '2 minutes ago',
      type: 'success',
      user: 'Payment System'
    },
    {
      id: '2',
      title: 'Expense report approved',
      description: 'Marketing expenses for Q4 approved',
      time: '1 hour ago',
      type: 'info',
      user: 'Finance Manager'
    },
    {
      id: '3',
      title: 'Tax filing completed',
      description: 'Q4 tax returns submitted successfully',
      time: '3 hours ago',
      type: 'success',
      user: 'Tax System'
    },
    {
      id: '4',
      title: 'Budget alert',
      description: 'Marketing budget exceeded by 5%',
      time: '5 hours ago',
      type: 'warning',
      user: 'Budget System'
    }
  ];

  const getUnitHeadActivities = (): ActivityItem[] => [
    {
      id: '1',
      title: 'Unit transaction processed',
      description: 'New transaction assigned to Team A',
      time: '2 hours ago',
      type: 'info',
      user: 'Finance Manager'
    },
    {
      id: '2',
      title: 'Team performance update',
      description: 'Team B achieved 99.2% accuracy this week',
      time: '4 hours ago',
      type: 'success',
      user: 'Team Lead'
    },
    {
      id: '3',
      title: 'Revenue milestone',
      description: 'Unit reached $450K monthly revenue',
      time: '6 hours ago',
      type: 'success',
      user: 'Finance System'
    }
  ];

  const getTeamLeadActivities = (): ActivityItem[] => [
    {
      id: '1',
      title: 'Team transaction completed',
      description: 'Mike Johnson processed 5 transactions today',
      time: '1 hour ago',
      type: 'success',
      user: 'Mike Johnson'
    },
    {
      id: '2',
      title: 'Invoice review reminder',
      description: '2 team members have pending invoice reviews',
      time: '3 hours ago',
      type: 'warning',
      user: 'Finance System'
    }
  ];

  const getEmployeeActivities = (): ActivityItem[] => [
    {
      id: '1',
      title: 'Transaction assigned',
      description: 'New transaction assigned: Payment #123',
      time: '2 hours ago',
      type: 'info',
      user: 'Team Lead'
    },
    {
      id: '2',
      title: 'Invoice review completed',
      description: 'Invoice review for ABC Corp completed',
      time: '4 hours ago',
      type: 'success',
      user: 'You'
    }
  ];


  const currentData = getDataForRole();

  return (
    <div className="space-y-6">
<<<<<<< HEAD
      {/* Header */}
      <div className="bg-white rounded-xl shadow-lg border border-gray-200 p-6">
        <div className="flex items-center justify-between">
          <div>
            <h1 className="text-2xl font-bold text-gray-900">Financial Dashboard</h1>
            <p className="text-gray-600 mt-1">
              {roleLevel === 'department_manager' && 'Complete financial management and oversight'}
              {roleLevel === 'unit_head' && `Unit-specific financial management for ${user?.department}`}
              {roleLevel === 'team_lead' && 'Team management and financial operations'}
              {roleLevel === 'employee' && 'Personal financial performance and tasks'}
            </p>
          </div>
=======
      {/* Overview Stats with Quick Access on Right */}
      <div className="flex items-start gap-4">
        <div className="flex-1">
          <MetricGrid
            metrics={currentData.overviewStats}
            columns={4}
            headerColor="from-emerald-50 to-transparent"
            headerGradient="from-emerald-500 to-teal-600"
            cardSize="md"
          />
        </div>
        <div className="flex flex-col gap-4 flex-shrink-0 w-56">
          <DepartmentQuickAccess department="Accounts" />
>>>>>>> 9b76acfa
          {currentData.showUnitFilter && (
            <DepartmentFilter
              departments={units}
              selectedDepartment={selectedUnit}
              onDepartmentSelect={setSelectedUnit}
            />
          )}
        </div>
      </div>

      {/* Recent Activities - Below Metric Grid */}
      <ActivityFeed 
        title="Recent Account Activities"
        activities={currentData.activities}
        maxItems={5} 
      />

      {/* Comprehensive Financial Chart - First thing they see */}
      <ComprehensiveFinancialChart />

      {/* Main Content Grid */}
      <div className="grid grid-cols-1 xl:grid-cols-3 gap-6">
        {/* Left Column - Charts and Data */}
        <div className="xl:col-span-2 space-y-6">
          {/* Transaction Volume Chart */}
          <TransactionVolumeChart />

          {/* Financial Pipeline - Only for Department Manager and Unit Head */}
          {(roleLevel === 'department_manager' || roleLevel === 'unit_head') && (
            <FinancialPipeline />
          )}

          {/* Recent Financial Activities Feed - Only for Department Manager and Unit Head */}
          {(roleLevel === 'department_manager' || roleLevel === 'unit_head') && (
            <ActivityFeed
              title="Recent Financial Activities Feed"
              activities={currentData.activities.filter(activity =>
                activity.title.includes('transaction') || activity.title.includes('Transaction') ||
                activity.title.includes('invoice') || activity.title.includes('Invoice') ||
                activity.title.includes('payment') || activity.title.includes('Payment')
              )}
              maxItems={5}
            />
          )}

          {/* Payment Tracker Summary - Only for Department Manager and Unit Head */}
          {(roleLevel === 'department_manager' || roleLevel === 'unit_head') && (
            <PaymentTracker 
              data={{
                paid: 45200,
                pending: 18500,
                monthly: 63700
              }}
            />
          )}

          {/* Financial Performance Summary - Only for Department Manager and Unit Head */}
          {(roleLevel === 'department_manager' || roleLevel === 'unit_head') && (
            <FinancialPerformanceSummary 
              data={{
                totalTransactions: 156,
                averageTransactionSize: 1250,
                topPerformer: 'Sarah Johnson',
                processingAccuracy: 99.2,
                monthlyTarget: 200000,
                targetProgress: 78
              }}
            />
          )}
        </div>

        {/* Right Column - Actions and Activities */}
        <div className="space-y-6">
          <MergedQuickAccess maxItems={8} />

          <ActivityFeed
            title="Recent Financial Activities"
            activities={currentData.activities}
            maxItems={5}
          />
        </div>
      </div>
    </div>
  );
};

export default AccountantDashboard;<|MERGE_RESOLUTION|>--- conflicted
+++ resolved
@@ -1,19 +1,11 @@
 import React, { useState } from 'react';
 import { MetricGrid } from '../../../components/common/Dashboard/MetricGrid';
-<<<<<<< HEAD
-import { ActivityFeed } from '../../../components/common/Dashboard/ActivityFeed';
-import { MergedQuickAccess, FinancialPerformanceSummary, FinancialPipeline, PaymentTracker, ComprehensiveFinancialChart, TransactionVolumeChart } from '../../../components/common/Dashboard';
-=======
 import { QuickActionCard } from '../../../components/common/Dashboard/QuickActionCard';
 import { ActivityFeed } from '../../../components/common/Dashboard/ActivityFeed';
 import { DepartmentQuickAccess } from '../../../components/common/Dashboard';
->>>>>>> 9b76acfa
 import { DepartmentFilter } from '../../../components/common/DepartmentFilter';
 import { useAuth } from '../../../context/AuthContext';
 import { useMetricGrid } from '../../../hooks/queries/useMetricGrid';
-<<<<<<< HEAD
-import type {
-=======
 import { useActivityFeed } from '../../../hooks/queries/useActivityFeed';
 import {
   Chart as ChartJS,
@@ -27,7 +19,6 @@
 } from 'chart.js';
 import { Line } from 'react-chartjs-2';
 import type { 
->>>>>>> 9b76acfa
   ActivityItem,
   QuickActionItem
 } from '../../../types/dashboard';
@@ -586,20 +577,6 @@
 
   return (
     <div className="space-y-6">
-<<<<<<< HEAD
-      {/* Header */}
-      <div className="bg-white rounded-xl shadow-lg border border-gray-200 p-6">
-        <div className="flex items-center justify-between">
-          <div>
-            <h1 className="text-2xl font-bold text-gray-900">Financial Dashboard</h1>
-            <p className="text-gray-600 mt-1">
-              {roleLevel === 'department_manager' && 'Complete financial management and oversight'}
-              {roleLevel === 'unit_head' && `Unit-specific financial management for ${user?.department}`}
-              {roleLevel === 'team_lead' && 'Team management and financial operations'}
-              {roleLevel === 'employee' && 'Personal financial performance and tasks'}
-            </p>
-          </div>
-=======
       {/* Overview Stats with Quick Access on Right */}
       <div className="flex items-start gap-4">
         <div className="flex-1">
@@ -613,7 +590,6 @@
         </div>
         <div className="flex flex-col gap-4 flex-shrink-0 w-56">
           <DepartmentQuickAccess department="Accounts" />
->>>>>>> 9b76acfa
           {currentData.showUnitFilter && (
             <DepartmentFilter
               departments={units}
